--- conflicted
+++ resolved
@@ -102,15 +102,12 @@
 
 if body and not body[-1][1]:
     errors.append("\x1B[1m{commit}:{}:1: \x1B[31merror\x1B[39m: commit message body is followed by empty lines\x1B[m".format(len(lines), commit=commit))
-<<<<<<< HEAD
-=======
 
 merge = re.match(r'^Merge.*?(?:$|:\s+)', lines[0])
 subject_start = merge.end() if merge is not None else 0
 if subject_start == len(lines[0]) and re.match(r"^Merge branch '.*?'(?:into '.*')?$", lines[0]):
     # Ignore branch merges
     sys.exit(0)
->>>>>>> a6098fdd
 
 subject_re = re.compile(r'''
     ^
@@ -132,18 +129,6 @@
     ''', re.VERBOSE)
 subject = subject_re.match(lines[0][subject_start:])
 if not subject:
-<<<<<<< HEAD
-    errors.append("\x1B[1m{commit}:1:1: \x1B[31merror\x1B[39m: commit message's subject not formatted according to Conventional Commits\x1B[m\n{subject_re.pattern}".format(**locals()))
-
-def extract_match_group(match, group):
-    if match is None or match.group(group) is None:
-        return None
-    return MatchGroup(name=group, text=match.group(group), start=match.start(group), end=match.end(group))
-type_tag    = extract_match_group(subject, 'type_tag'   )
-scope       = extract_match_group(subject, 'scope'      )
-separator   = extract_match_group(subject, 'separator'  )
-description = extract_match_group(subject, 'description')
-=======
     error = "\x1B[1m{commit}:1:1: \x1B[31merror\x1B[39m: commit message's subject not formatted according to Conventional Commits\x1B[m\n{subject_re.pattern}\n".format(**locals())
     error += lines[0] + '\n'
     error += ' ' * subject_start + '\x1B[32m' + '^' * max(len(lines[0]) - subject_start, 1) + '\x1B[39m'
@@ -157,7 +142,6 @@
 scope       = extract_match_group(subject, 'scope'      , subject_start)
 separator   = extract_match_group(subject, 'separator'  , subject_start)
 description = extract_match_group(subject, 'description', subject_start)
->>>>>>> a6098fdd
 
 @type_check
 def complain_about_excess_space(match: MatchGroup, line: int = 0) -> None:
@@ -193,11 +177,7 @@
 if type_tag and type_tag.text not in accepted_tags and type_tag.text not in ('feat', 'fix'):
     error = "\x1B[1m{commit}:1:1: \x1B[31merror\x1B[39m: use of type tag that's neither 'feat', 'fix' nor whitelisted ({})\x1B[m\n".format(', '.join(accepted_tags), **locals())
     error += lines[0] + '\n'
-<<<<<<< HEAD
-    error += '\x1B[31m' + '~' * type_tag.end + '\x1B[39m'
-=======
     error += ' ' * type_tag.start + '\x1B[31m' + '~' * (type_tag.end - type_tag.start) + '\x1B[39m'
->>>>>>> a6098fdd
     possibilities = difflib.get_close_matches(type_tag.text, ('feat', 'fix') + accepted_tags, n=1)
     if possibilities:
         error += '\n' + possibilities[0]
@@ -226,8 +206,6 @@
 if description is not None:
     complain_about_excess_space(description)
 
-<<<<<<< HEAD
-=======
     # Prevent upper casing the first letter of the first word, this is not a book-style sentence.
     if regex is None:
         title_case_re = re.compile(r'\b[A-Z][a-z]*(?:\s+[A-Z][a-z]*)*\b')
@@ -240,7 +218,6 @@
         error += ' ' * title_case_word.start + '\x1B[32m' + '^' + '~' * (title_case_word.end - title_case_word.start - 1) + '\x1B[39m'
         errors.append(error)
 
->>>>>>> a6098fdd
     # Disallow referring to review comments because it's a poor excuse for a proper commit message
     review_comment_ref = None
     if stem is not None:
@@ -249,10 +226,7 @@
                 'all',
                 'as',
                 'code',
-<<<<<<< HEAD
-=======
                 'edit',
->>>>>>> a6098fdd
                 'for',
                 'minor',
                 'per',
@@ -261,17 +235,11 @@
         opt_suffix = frozenset({
                 'comment',
                 'find',
-<<<<<<< HEAD
-            })
-        reference_words = frozenset({
-                'accord',
-=======
                 'with',
             })
         reference_words = frozenset({
                 'accord',
                 'bitbucket',
->>>>>>> a6098fdd
                 'address',
                 'appli',
                 'chang',
@@ -286,11 +254,7 @@
         def encounter(word: str, opts: Sequence[str]) -> bool:
             return bool(word in opts or difflib.get_close_matches(word, opts, cutoff=0.9))
         for idx, (word, stemmed, start, end) in enumerate(description_words):
-<<<<<<< HEAD
-            if stemmed != 'review':
-=======
             if stemmed not in ('review', 'onlin'):
->>>>>>> a6098fdd
                 continue
             min_idx = idx
             while min_idx > 0 and encounter(description_words[min_idx-1][1], opt_prefix):
@@ -333,17 +297,10 @@
             |[(] \s* review \s+ (?:comment|finding)s? \s* [)]
             ''',
             description.text, re.VERBOSE|re.IGNORECASE)
-<<<<<<< HEAD
-        review_comment_ref = extract_match_group(review_comment_ref, 0)
-
-    if review_comment_ref:
-        start = description.start + review_comment_ref.start
-=======
         review_comment_ref = extract_match_group(review_comment_ref, 0, description.start)
 
     if review_comment_ref:
         start = review_comment_ref.start
->>>>>>> a6098fdd
         error = "\x1B[1m{commit}:1:{}: \x1B[31merror\x1B[39m: add context directly to commit messages instead of referring to review comments\x1B[m\n".format(start + 1, **locals())
         error += lines[0] + '\n'
         error += ' ' * start + '\x1B[32m' + '^' * (review_comment_ref.end - review_comment_ref.start) + '\x1B[39m\n'
@@ -354,10 +311,7 @@
     # No JIRA tickets in the subject line, because it wastes precious screen estate (80 chars)
     non_jira_projects = (
             'AES', # AES-128
-<<<<<<< HEAD
-=======
             'PEP', # PEP-440
->>>>>>> a6098fdd
             'SHA', # SHA-256
             'VT',  # VT-220
         )
@@ -390,12 +344,9 @@
             'applied',
             'applies',
             'applying',
-<<<<<<< HEAD
-=======
             'edited',
             'edits',
             'editing',
->>>>>>> a6098fdd
             'expanded',
             'expands',
             'expanding',
@@ -427,20 +378,11 @@
             # repeating the tag is frowned upon as well
             type_tag.text,
         )
-<<<<<<< HEAD
-    blacklisted = re.match(r'^(?:' + '|'.join(re.escape(w) for w in blacklist_start_words) + r')\b', description.text, flags=re.IGNORECASE)
-    if blacklisted:
-        start = description.start + blacklisted.start()
-        error = "\x1B[1m{commit}:1:{}: \x1B[31merror\x1B[39m: commit message's description contains blacklisted word or repeats type tag\x1B[m\n".format(start + 1, **locals())
-        error += lines[0] + '\n'
-        error += start * ' ' + '\x1B[32m^' * (blacklisted.end() - blacklisted.start()) + '\x1B[39m\n'
-=======
     blacklisted = extract_match_group(re.match(r'^(?:' + '|'.join(re.escape(w) for w in blacklist_start_words) + r')\b', description.text, flags=re.IGNORECASE), 0, description.start)
     if blacklisted:
         error = "\x1B[1m{commit}:1:{}: \x1B[31merror\x1B[39m: commit message's description contains blacklisted word or repeats type tag\x1B[m\n".format(blacklisted.start + 1, **locals())
         error += lines[0] + '\n'
         error += blacklisted.start * ' ' + '\x1B[32m^' * (blacklisted.end - blacklisted.start) + '\x1B[39m\n'
->>>>>>> a6098fdd
         error += "\x1B[1m{commit}:1:{}: \x1B[30mnote\x1B[39m: prefer using the imperative for verbs\x1B[m".format(start + 1, **locals())
         errors.append(error)
 
